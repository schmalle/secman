--- conflicted
+++ resolved
@@ -87,25 +87,37 @@
 
 ## Roles / Default users (pw password)
 
-<<<<<<< HEAD
 - **adminuser:** Full administrative rights, including user management and configuration.
-- **normaluser:** Basic access for submitting and tracking requirements/risks.
 
-## Demo
-=======
-### Open taks
+---
 
-- **[End-to-End Testing Plan](docs/END_TO_END_TEST_PLAN.md)** - Overall testing strategy
+## Testing
+
+secman includes comprehensive test suites for different components:
+
+### Backend Testing
+
+```sh
+# Run all backend tests
+cd src/backend
+sbt test
+
+# Run specific service tests
+sbt "testOnly services.EmailServiceTest"
+
+# Run tests with command line parameters
+sbt "testOnly services.EmailServiceTest" \
+  -Dtest.email.recipient=test@example.com \
+  -Dtest.email.subject="Test Subject"
+```
 
 ### Test Documentation
 
 - **[Email Testing Guide](docs/EMAIL_TESTING_GUIDE.md)** - Comprehensive testing for email functionality
 - **[Translation Testing Guide](docs/TRANSLATION_TESTING_GUIDE.md)** - Testing translation features
-- **[End-to-End Testing Plan](docs/tasks.md)** - Overall open testing point
->>>>>>> 26b68233
+- **[End-to-End Testing Plan](docs/END_TO_END_TEST_PLAN.md)** - Overall testing strategy
 
-- **Pictures:** Pictures from the live system can be found at pictures folder
-- **normaluser:** Run the populate-testdata.sh script from "scripts/tests"
+---
 
 ## Contributing
 
